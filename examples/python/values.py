#! /usr/bin/env python
#
# values.py
#
"""
An example of using values via Python API
"""

from opencog.atomspace import AtomSpace, TruthValue
from opencog.type_constructors import *
from opencog.scheme_wrapper import scheme_eval_v

atomspace = AtomSpace()
set_type_ctor_atomspace(atomspace)

a = FloatValue([1.0, 2.0, 3.0])
b = FloatValue([1.0, 2.0, 3.0])
c = FloatValue(1.0)
print('{} == {}: {}'.format(a, b, a == b))
print('{} == {}: {}'.format(a, c, a == c))

featureValue = FloatValue([1.0, 2])
print('new value created: {}'.format(featureValue))

boundingBox = ConceptNode('boundingBox')
featureKey = PredicateNode('features')

boundingBox.set_value(featureKey, featureValue)
print('set value to atom: {}'.format(boundingBox))

<<<<<<< HEAD
print('get value from atom: {}'.format(boundingBox.get_value(featureKey)))

value = scheme_eval_v(atomspace, '(ValueOf (ConceptNode "boundingBox") '
                      '(PredicateNode "features"))')
value = boundingBox.get_value(featureKey)
print('get value from atom using Scheme program: {}'.format(value))
=======
value = boundingBox.get_value(featureKey)
print('get value from atom: {}'.format(value))

list = value.to_list()
print('get python list from value: {}'.format(list))
>>>>>>> d7b155be
<|MERGE_RESOLUTION|>--- conflicted
+++ resolved
@@ -28,17 +28,13 @@
 boundingBox.set_value(featureKey, featureValue)
 print('set value to atom: {}'.format(boundingBox))
 
-<<<<<<< HEAD
-print('get value from atom: {}'.format(boundingBox.get_value(featureKey)))
-
-value = scheme_eval_v(atomspace, '(ValueOf (ConceptNode "boundingBox") '
-                      '(PredicateNode "features"))')
-value = boundingBox.get_value(featureKey)
-print('get value from atom using Scheme program: {}'.format(value))
-=======
 value = boundingBox.get_value(featureKey)
 print('get value from atom: {}'.format(value))
 
 list = value.to_list()
 print('get python list from value: {}'.format(list))
->>>>>>> d7b155be
+
+value = scheme_eval_v(atomspace, '(ValueOf (ConceptNode "boundingBox") '
+                      '(PredicateNode "features"))')
+value = boundingBox.get_value(featureKey)
+print('get value from atom using Scheme program: {}'.format(value))