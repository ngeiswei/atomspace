--- conflicted
+++ resolved
@@ -67,13 +67,10 @@
 	void test_clear_box_single_argument(void);
 	void test_clear_box_single_argument_link(void);
 	void test_value(void);
-<<<<<<< HEAD
 	void test_exec_variable(void);
-=======
 	void test_recursion(void);
 	void test_lambda(void);
 	void test_implication_scope(void);
->>>>>>> ae56e94f
 };
 
 #define an as.add_node
@@ -397,7 +394,6 @@
 	logger().debug("END TEST: %s", __FUNCTION__);
 }
 
-<<<<<<< HEAD
 void ExecutionOutputUTest::test_exec_variable(void)
 {
 	al(DEFINE_LINK,
@@ -426,7 +422,7 @@
 
 	TS_ASSERT_EQUALS(result, al(SET_LINK, an(NUMBER_NODE, "42")));
 }
-=======
+
 // This tests recursion of ExecutionOutputLinks, on a classic algo:
 // the factorial algo.  This test does not actually test the pattern
 // matcher, and so does not really belong in this directory...
@@ -500,5 +496,4 @@
 	TS_ASSERT_EQUALS(expect, result);
 
 	logger().debug("END TEST: %s", __FUNCTION__);
-}
->>>>>>> ae56e94f
+}