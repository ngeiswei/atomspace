
ADD_SUBDIRECTORY (atom_types)

ADD_SUBDIRECTORY (execution)

ADD_SUBDIRECTORY (base)

ADD_SUBDIRECTORY (core)

ADD_SUBDIRECTORY (truthvalue)

ADD_SUBDIRECTORY (value)

<<<<<<< HEAD
ADD_SUBDIRECTORY (execution)
=======
ADD_SUBDIRECTORY (reduct)

ADD_SUBDIRECTORY (pattern)
>>>>>>> dc97623d

IF(HAVE_GUILE)
	ADD_CXXTEST(HashUTest)
	TARGET_LINK_LIBRARIES(HashUTest smob atomspace)
	ADD_CXXTEST(FreeLinkUTest)
	TARGET_LINK_LIBRARIES(FreeLinkUTest smob atomspace)
	ADD_CXXTEST(ParallelUTest)
	TARGET_LINK_LIBRARIES(ParallelUTest clearbox execution smob atomspace)
	ADD_CXXTEST(RandomUTest)
	TARGET_LINK_LIBRARIES(RandomUTest clearbox execution smob atomspace)
	ADD_CXXTEST(FormulaUTest)
	TARGET_LINK_LIBRARIES(FormulaUTest execution smob atomspace)
ENDIF(HAVE_GUILE)

ADD_CXXTEST(AlphaConvertUTest)
TARGET_LINK_LIBRARIES(AlphaConvertUTest execution lambda atomspace)

ADD_CXXTEST(BetaReduceUTest)
TARGET_LINK_LIBRARIES(BetaReduceUTest atomspace)

ADD_CXXTEST(DefineLinkUTest)
TARGET_LINK_LIBRARIES(DefineLinkUTest atomspace)

ADD_CXXTEST(DeleteLinkUTest)
TARGET_LINK_LIBRARIES(DeleteLinkUTest execution atomspace)

ADD_CXXTEST(EqualLinkUTest)
TARGET_LINK_LIBRARIES(EqualLinkUTest execution atomspace)

ADD_CXXTEST(GroundedSchemaLocalUTest)
TARGET_LINK_LIBRARIES(GroundedSchemaLocalUTest execution atomspace)

ADD_CXXTEST(StateLinkUTest)
TARGET_LINK_LIBRARIES(StateLinkUTest execution atomspace)

ADD_CXXTEST(ExistsLinkUTest)
TARGET_LINK_LIBRARIES(ExistsLinkUTest execution atomspace)

ADD_CXXTEST(ValueOfUTest)
TARGET_LINK_LIBRARIES(ValueOfUTest clearbox execution atomspace)

ADD_CXXTEST(StreamUTest)
TARGET_LINK_LIBRARIES(StreamUTest clearbox execution smob atomspace)

ADD_CXXTEST(IdenticalLinkUTest)
TARGET_LINK_LIBRARIES(IdenticalLinkUTest execution atomspace)
<|MERGE_RESOLUTION|>--- conflicted
+++ resolved
@@ -1,7 +1,5 @@
 
 ADD_SUBDIRECTORY (atom_types)
-
-ADD_SUBDIRECTORY (execution)
 
 ADD_SUBDIRECTORY (base)
 
@@ -11,13 +9,11 @@
 
 ADD_SUBDIRECTORY (value)
 
-<<<<<<< HEAD
-ADD_SUBDIRECTORY (execution)
-=======
 ADD_SUBDIRECTORY (reduct)
 
 ADD_SUBDIRECTORY (pattern)
->>>>>>> dc97623d
+
+ADD_SUBDIRECTORY (execution)
 
 IF(HAVE_GUILE)
 	ADD_CXXTEST(HashUTest)
