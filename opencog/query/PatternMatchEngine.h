/*
 * PatternMatchEngine.h
 *
 * Author: Linas Vepstas February 2008
 *
 * Copyright (C) 2008,2009 Linas Vepstas <linasvepstas@gmail.com>
 *
 * This program is free software; you can redistribute it and/or modify
 * it under the terms of the GNU Affero General Public License v3 as
 * published by the Free Software Foundation and including the exceptions
 * at http://opencog.org/wiki/Licenses
 *
 * This program is distributed in the hope that it will be useful,
 * but WITHOUT ANY WARRANTY; without even the implied warranty of
 * MERCHANTABILITY or FITNESS FOR A PARTICULAR PURPOSE.  See the
 * GNU General Public License for more details.
 *
 * You should have received a copy of the GNU Affero General Public License
 * along with this program; if not, write to:
 * Free Software Foundation, Inc.,
 * 51 Franklin Street, Fifth Floor, Boston, MA 02110-1301 USA.
 */

#ifndef _OPENCOG_PATTERN_MATCH_ENGINE_H
#define _OPENCOG_PATTERN_MATCH_ENGINE_H

#include <map>
#include <set>
#include <stack>
#include <vector>

#include <opencog/atoms/atom_types/NameServer.h>
#include <opencog/atoms/pattern/Pattern.h>
#include <opencog/query/PatternMatchCallback.h>

namespace opencog {

class PatternMatchEngine
{
	// -------------------------------------------
	// Callback to whom the results are reported.
	PatternMatchCallback &_pmc;
	NameServer& _nameserver;

	// Private, locally scoped typedefs, not used outside of this class.

private:
	// -------------------------------------------
	// The pattern holds a collection of clauses that are to be
	// grounded. The variables are what are being directly grounded.

	// These are pointers; maybe they could be (should be?) references.
	const Variables* _variables;
	const Pattern* _pat;

	// -------------------------------------------
	// Recursive redex support. These are stacks of the clauses
	// above, that are being searched.
	std::stack<const Variables*>  _stack_variables;
	std::stack<const Pattern*>    _stack_pattern;

	void push_redex(void);
	void pop_redex(void);

	// --------------------------------------------
	// Current clause traversal state. These hold the state needed
	// to traverse a single clause, and find groundings for it.
	// Note, though, that these are cumulative: so e.g. the
	// var_grounding map accumulates variable groundings for this
	// clause, and all previous clauses so far.

	// Map of current groundings of variables to their grounds
	// Also contains grounds of subclauses (not sure why, this seems
	// to be needed)
	GroundingMap var_grounding;
	// Map of clauses to their current groundings
	GroundingMap clause_grounding;

	// Insert association between pattern ptm and its grounding hg into
	// var_grounding.
	//
	// Takes quotation into account, that is only insert unquoted
	// pattern, and if it is quoted, attempt to restore the unquoted
	// pattern (as the quote is hidden inside the PatternTerm). This is
	// especially useful for recording subclause patterns, which turn
	// out to be useful during instantiation.
	void record_grounding(const PatternTermPtr& ptm, const Handle& hg);

	void clear_current_state(void);  // clear the stuff above

	// -------------------------------------------
	// ChoiceLink state management
	// Very similar to permutation state management.
	typedef std::map<PatternTermPtr, size_t> ChoiceState;

	ChoiceState _choice_state;
	bool _need_choice_push;

	size_t curr_choice(const PatternTermPtr&, const Handle&);
	bool have_choice(const PatternTermPtr&, const Handle&);

	// Iteration control for choice links. Branchpoint advances
	// whenever _choose_next is set to true.
	bool _choose_next;

	// -------------------------------------------
	// Unordered Link support
	// Very similar to ChoiceLink state management.
	typedef PatternTermSeq Permutation;
	typedef std::map<PatternTermPtr, Permutation> PermState; // alt: ChoiceState
	typedef std::map<PatternTermPtr, int> PermCount;
	typedef std::map<PatternTermPtr, bool> PermOdo;
	typedef std::map<PatternTermPtr, PermOdo> PermOdoState;

	PermState _perm_state;
	Permutation curr_perm(const PatternTermPtr&, const Handle&);
	bool have_perm(const PatternTermPtr&, const Handle&);

	// Iteration control for unordered links. Branchpoint advances
	// whenever take_step is set to true.
	bool _perm_take_step;
	bool _perm_have_more;
	bool _perm_go_around;
	PatternTermPtr _perm_to_step;
	std::stack<PatternTermPtr> _perm_step_saver;
	PatternTermPtr _perm_breakout;

	PermOdo _perm_odo;
	PermOdo _perm_podo;
	PermOdoState _perm_odo_state;

	std::stack<bool> _perm_take_stack;
	std::stack<bool> _perm_more_stack;
	std::stack<PatternTermPtr> _perm_stepper_stack;
	std::stack<PatternTermPtr> _perm_breakout_stack;
	std::stack<PermOdoState> _perm_odo_stack;

	std::stack<PermState> _perm_stack;
	PermCount _perm_count;
	std::stack<PermCount> _perm_count_stack;

	void perm_push(void);
	void perm_pop(void);

	// --------------------------------------------
	// Glob state management

	// Record where the globs are (branchpoints)
	typedef std::pair<PatternTermPtr, std::pair<size_t, size_t>> GlobPos;
	typedef std::stack<GlobPos> GlobPosStack;

	// Record how many atoms have been grounded to the globs
	typedef std::map<PatternTermPtr, size_t> GlobGrd;
	typedef std::pair<GlobGrd, GlobPosStack> GlobState;

	// GlobState can be defined as either std::map (aka std::_Rb_tree)
	// or as std::unordered_map (aka std::_Hashtable). I looked for a
	// performance difference between these two, but could not find one,
	// at least with the `guile -l nano-en.scm` benchmark.
	// (As of Dec 2019, using gcc-8.3.0 and glibc-2.28)
	std::map<PatternTermSeq, GlobState> _glob_state;
	// std::unordered_map<PatternTermSeq, GlobState> _glob_state;

	// --------------------------------------------
	// Methods and state that select the next clause to be grounded.
	bool do_next_clause(void);
	bool clause_accepted;

	// --------------------------------------------
	// State that manages the next PresentLink subterm to be grounded.
	// Similar to the next-clause, above, and someday should be unified
	// with it. XXX Needs to move to the Mixin class... XX FIXME.

	bool next_untried_present(const PatternTermPtr&,
	                          const PatternTermPtr&,
	                          PatternTermPtr&, PatternTermPtr&,
	                          Handle&);
	typedef std::set<PatternTermPtr> IssuedSet;
	IssuedSet issued_present;

	// -------------------------------------------
	// Methods that help avoid pointless searches
	bool is_clause_grounded(const PatternTermPtr&) const;
	HandleSeq clause_grounding_key(const Handle&,
	                               const HandleSeq&) const;

	// Positive and negative caches of clauses.
	std::unordered_map<HandleSeq, Handle> _gnd_cache;
	std::unordered_set<HandleSeq> _nack_cache;

	// -------------------------------------------
	// Stack used to store current traversal state for a single
	// clause. These are pushed when a clause is fully grounded,
	// and a new clause is about to be started. These are popped
	// in order to get back to the original clause, and resume
	// traversal of that clause, where it was last left off.
	void solution_push(void);
	void solution_pop(void);
	void solution_drop(void);

	// Stacks containing partial groundings.
	std::stack<GroundingMap> var_solutn_stack;
	std::stack<GroundingMap> _clause_solutn_stack;

	std::stack<ChoiceState> choice_stack;

	// push, pop and clear these states.
	void clause_stacks_push(void);
	void clause_stacks_pop(void);
	void clause_stacks_clear(void);
	unsigned int _clause_stack_depth;

	// -------------------------------------------
	// Methods that run when all clauses have been grounded.

	std::vector<GroundingMap> _var_ground_cache;
	std::vector<GroundingMap> _term_ground_cache;
	bool _forall_state = true;
	bool _did_check_forall;

	// Report a fully grounded pattern to the callback.
	bool report_grounding(const GroundingMap &var_soln,
	                      const GroundingMap &term_soln);
	bool report_forall(void);

	// -------------------------------------------
	// Recursive tree comparison algorithm.
	unsigned int depth; // Recursion depth for tree_compare.

	typedef enum {
		CALL_ORDER,
		CALL_GLOB,
		CALL_ELIM,
		CALL_UNORDER,
		CALL_PRESENT,
		CALL_CHOICE,
		CALL_SOLN
	} Caller;   // debug-print call-tracing.

	bool tree_compare(const PatternTermPtr&, const Handle&, Caller);

	bool variable_compare(const Handle&, const Handle&);
	bool self_compare(const PatternTermPtr&);
	bool node_compare(const Handle&, const Handle&);
	bool present_compare(const PatternTermPtr&, const Handle&);
	bool choice_compare(const PatternTermPtr&, const Handle&);
	bool ordered_compare(const PatternTermPtr&, const Handle&);
	bool unorder_compare(const PatternTermPtr&, const Handle&);
<<<<<<< HEAD
	bool sparse_compare(const PatternTermPtr&, const Handle&);
=======
	bool glob_uno_compare(const PatternTermPtr&, const Handle&);
>>>>>>> 27b406c2
	bool glob_compare(const PatternTermSeq&, const HandleSeq&);

	bool elim_compare(const PatternTermPtr&, const Handle&,
	                  const PatternTermSeq&);
	bool record_elim(const PatternTermPtr&, const Handle&);
	// -------------------------------------------
	// Upwards-walking and grounding of a single clause.
	// See PatternMatchEngine.cc for descriptions
	bool explore_clause(const PatternTermPtr&, const Handle&,
	                    const PatternTermPtr&);
	bool explore_clause_direct(const PatternTermPtr&, const Handle&,
	                           const PatternTermPtr&);
	bool explore_clause_evaluatable(const PatternTermPtr&, const Handle&,
	                                const PatternTermPtr&);
	bool explore_clause_identical(const PatternTermPtr&, const Handle&,
	                              const PatternTermPtr&);
	bool explore_term_branches(const PatternTermPtr&, const Handle&,
	                           const PatternTermPtr&);
	bool explore_up_branches(const PatternTermPtr&, const Handle&,
	                         const PatternTermPtr&);
	bool explore_upvar_branches(const PatternTermPtr&, const Handle&,
	                            const PatternTermPtr&);
	bool explore_upglob_branches(const PatternTermPtr&, const Handle&,
	                             const PatternTermPtr&);
	bool explore_glob_branches(const PatternTermPtr&, const Handle&,
	                           const PatternTermPtr&);
	bool explore_sparse_branches(const PatternTermPtr&, const Handle&,
	                             const PatternTermPtr&);
	bool explore_type_branches(const PatternTermPtr&, const Handle&,
	                           const PatternTermPtr&);
	bool explore_odometer(const PatternTermPtr&, const Handle&,
	                      const PatternTermPtr&);
	bool explore_unordered_branches(const PatternTermPtr&, const Handle&,
	                                const PatternTermPtr&);
	bool explore_choice_branches(const PatternTermPtr&, const Handle&,
	                             const PatternTermPtr&);
	bool explore_present_branches(const PatternTermPtr&, const Handle&,
	                              const PatternTermPtr&);
	bool explore_single_branch(const PatternTermPtr&, const Handle&,
	                           const PatternTermPtr&);
	bool do_term_up(const PatternTermPtr&, const Handle&,
	                const PatternTermPtr&);
	bool clause_accept(const PatternTermPtr&, const Handle&);

public:
	PatternMatchEngine(PatternMatchCallback&);
	void set_pattern(const Variables&, const Pattern&);

	// Examine the locally connected neighborhood for possible
	// matches.
	bool explore_neighborhood(const PatternTermPtr&, const Handle&,
	                          const PatternTermPtr&);

	// Evaluate constant evaluatable and ground it via the
	// PatternMatchCallback. It is assumed that all clauses are
	// connected by an AndLink.
	bool explore_constant_evaluatables(const PatternTermSeq& clauses);

	// Handy-dandy utilities
	static void print_solution(const GroundingMap &vars,
	                           const GroundingMap &clauses);
	static void log_solution(const GroundingMap &vars,
	                         const GroundingMap &clauses);

	static void log_term(const HandleSet &vars,
	                     const HandleSeq &clauses);
};

} // namespace opencog

#endif // _OPENCOG_PATTERN_MATCH_ENGINE_H<|MERGE_RESOLUTION|>--- conflicted
+++ resolved
@@ -246,11 +246,7 @@
 	bool choice_compare(const PatternTermPtr&, const Handle&);
 	bool ordered_compare(const PatternTermPtr&, const Handle&);
 	bool unorder_compare(const PatternTermPtr&, const Handle&);
-<<<<<<< HEAD
 	bool sparse_compare(const PatternTermPtr&, const Handle&);
-=======
-	bool glob_uno_compare(const PatternTermPtr&, const Handle&);
->>>>>>> 27b406c2
 	bool glob_compare(const PatternTermSeq&, const HandleSeq&);
 
 	bool elim_compare(const PatternTermPtr&, const Handle&,
