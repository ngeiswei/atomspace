--- conflicted
+++ resolved
@@ -1195,11 +1195,7 @@
  * be a different permutation for each occurence of UnorderedLink-s.
  * Thus, we need to keep permutation states for each term pointer separately.
  * This is the reason why we use PatternTerm pointers instead of atom Handles
-<<<<<<< HEAD
- * while traversing pattern tree.
-=======
  * while traversing the pattern tree.
->>>>>>> 6fb56b84
  *
  * Next, suppose our joining atom repeats in several sub-branches of a single
  * ChoiceLink. For example:
