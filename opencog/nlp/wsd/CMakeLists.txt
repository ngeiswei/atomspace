# ADD_DEFINITIONS(-DDEBUG)
OPENCOG_ADD_ATOM_TYPES(atom_types.script atom_types.h atom_types.definitions atom_types.inheritance)

INCLUDE_DIRECTORIES (
    ${ODBC_INCLUDE_DIRS}
)

IF (${ODBC_FOUND})
    LINK_LIBRARIES (wsd persist)
ENDIF (${ODBC_FOUND})

ADD_LIBRARY (wsd SHARED
<<<<<<< HEAD
	EdgeThin.cc
	EdgeUtils.cc
=======
	atom_types
>>>>>>> 9e2cb87b
	Mihalcea.cc
	MihalceaEdge.cc
	MihalceaLabel.cc
	NNAdjust.cc
	ParseRank.cc
	ReportRank.cc
	SenseCache.cc
	SenseRank.cc
	SenseSimilarityLCH.cc
	SenseSimilaritySQL.cc
	WordSenseProcessor.cc
)

INSTALL (TARGETS wsd
	LIBRARY DESTINATION "lib${LIB_DIR_SUFFIX}/opencog"
)

INSTALL (FILES
	EdgeUtils.h
	ForeachWord.h
	MihalceaEdge.h
	Mihalcea.h
	MihalceaLabel.h
	NNAdjust.h
	ParseRank.h
	ReportRank.h
	SenseCache.h
	SenseRank.h
	SenseSimilarity.h
	WordSenseProcessor.h
	DESTINATION "include/opencog/nlp/wsd"
)<|MERGE_RESOLUTION|>--- conflicted
+++ resolved
@@ -10,12 +10,9 @@
 ENDIF (${ODBC_FOUND})
 
 ADD_LIBRARY (wsd SHARED
-<<<<<<< HEAD
 	EdgeThin.cc
 	EdgeUtils.cc
-=======
 	atom_types
->>>>>>> 9e2cb87b
 	Mihalcea.cc
 	MihalceaEdge.cc
 	MihalceaLabel.cc
