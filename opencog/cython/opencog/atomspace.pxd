--- conflicted
+++ resolved
@@ -233,13 +233,7 @@
 # LinkValue
 cdef extern from "opencog/atoms/value/LinkValue.h" namespace "opencog":
     cdef cppclass cLinkValue "opencog::LinkValue":
-<<<<<<< HEAD
         cLinkValue(const vector[cValuePtr]& values)
         const vector[cValuePtr]& value() const
-=======
-        const vector[cValuePtr]& value() const;
-
-    cdef cValuePtr createLinkValue(...)
-
-include "ptrvalue.pxd"
->>>>>>> 13f2b655
+
+include "ptrvalue.pxd"