#
# Need to use -fno-strict-aliasing when compiling cython code, in order
# to avoid nasty compiler warnings about aliasing.  Cython explicitly
# performs aliasing, in order to emulate python object inheritance.
# See, for example,
# https://groups.google.com/forum/#!topic/cython-users/JV1-KvIUeIg
#
SET(CMAKE_CXX_FLAGS "${CMAKE_CXX_FLAGS} -fno-strict-aliasing")

MESSAGE(STATUS "Setting python RPATH to ${PYTHON_DEST}")
SET(CMAKE_SHARED_LINKER_FLAGS
	"${CMAKE_SHARED_LINKER_FLAGS} -Wl,-rpath -Wl,${PYTHON_DEST}")
SET(CMAKE_SHARED_LIBRARY_SUFFIX .so)
SET(CMAKE_INSTALL_RPATH
   "${CMAKE_INSTALL_PREFIX}/lib/opencog"
   "${PYTHON_DEST}")

INCLUDE_DIRECTORIES(
	${PYTHON_INCLUDE_DIRS}
	${CMAKE_CURRENT_SOURCE_DIR}
	${CMAKE_CURRENT_BINARY_DIR}
)

SET(CYTHON_FLAGS "-3" "-f")

# Use this as a guide:
# https://github.com/OpenKinect/libfreenect/blob/master/wrappers/python/CMakeLists.txt

###################### logger ##########################################
CYTHON_ADD_MODULE_PYX(logger)

ADD_LIBRARY(logger_cython
	logger.cpp
)

TARGET_LINK_LIBRARIES(logger_cython
	${COGUTIL_LIBRARY}
	${PYTHON_LIBRARIES}
)

SET_TARGET_PROPERTIES(logger_cython PROPERTIES
	PREFIX ""
	OUTPUT_NAME logger)

###################### atomspace ####################################

CYTHON_ADD_MODULE_PYX(atomspace
	"atom.pyx" "nameserver.pyx" "truth_value.pyx"
	"atomspace_details.pyx" "value.pyx" "float_value.pyx" "string_value.pyx"
	"link_value.pyx" opencog_atom_types
	"../../atoms/truthvalue/TruthValue.h" "../../atoms/truthvalue/SimpleTruthValue.h"
	"../../atoms/atom_types/NameServer.h" "../../atoms/base/Handle.h"
	"../../atomspace/AtomSpace.h"
	"ptrvalue.pyx" "ptrvalue.pxd"
	"grounded_object_node.pyx" "grounded_object_node.pxd"
	"PythonGroundedObject.h"
)

list(APPEND ADDITIONAL_MAKE_CLEAN_FILES "atomspace_api.h")

# opencog.atomspace Python bindings
ADD_LIBRARY(atomspace_cython
	atomspace.cpp
	PythonGroundedObject.cc
)

# The atomspace_api.h must be generated before PythonEval is compiled, thus
# this phony-target is created. Why not add_dependencies between PythonEval
# and atomspace_cython? -> Because that results in a cyclic dependency.
ADD_CUSTOM_TARGET(py_atomspace_header
	DEPENDS ${CMAKE_CURRENT_BINARY_DIR}/atomspace.cpp)

# XXX FIXME Cython should not static link the atom-types, but
# but should instead dynamic-load them, as needed.
ADD_DEPENDENCIES(atomspace_cython opencog_atom_types)

TARGET_LINK_LIBRARIES(atomspace_cython
	${NO_AS_NEEDED}
	atomspace
	${PYTHON_LIBRARIES}
)

SET_TARGET_PROPERTIES(atomspace_cython PROPERTIES
	PREFIX ""
	OUTPUT_NAME atomspace)

# The cogserver needs the atomspace pxd file to get the Handle, Atom and
# AtomSpace defintions during compilation. So this must be installed.
INSTALL (FILES
	__init__.py
	atomspace.pxd
<<<<<<< HEAD
	ptrvalue.pxd
	grounded_object_node.pxd
	PythonGroundedObject.h
=======
	value_types.pxd
>>>>>>> 6f4e88ee
	DESTINATION "include/opencog/cython/opencog"
)

############################## type constructors #####################

CYTHON_ADD_MODULE_PYX(type_constructors
	"atomspace.pxd" opencog_atom_types
)

ADD_LIBRARY(type_constructors
	type_constructors.cpp
)

TARGET_LINK_LIBRARIES(type_constructors
	${NO_AS_NEEDED}
	atomspace
	${PYTHON_LIBRARIES}
)

SET_TARGET_PROPERTIES(type_constructors PROPERTIES
	PREFIX ""
	OUTPUT_NAME type_constructors)


############################## utilities #####################

CYTHON_ADD_MODULE_PYX(utilities
	"atomspace.pxd" opencog_atom_types
)

ADD_LIBRARY(utilities_cython
	Utilities.cc
	utilities.cpp
)

TARGET_LINK_LIBRARIES(utilities_cython
	PythonEval
	atomspace
	type_constructors
	executioncontext
	${PYTHON_LIBRARIES}
)

SET_TARGET_PROPERTIES(utilities_cython PROPERTIES
	PREFIX ""
	OUTPUT_NAME utilities)

############################## bindlink (exec module) #####################

CYTHON_ADD_MODULE_PYX(exec
	"atomspace.pxd"
	opencog_atom_types
)

ADD_LIBRARY(exec_cython
	"BindlinkStub.cc"
	"exec.cpp"
)

TARGET_LINK_LIBRARIES(exec_cython
	atomspace_cython
	atomspace
	${PYTHON_LIBRARIES}
)

SET_TARGET_PROPERTIES(exec_cython PROPERTIES
	PREFIX ""
	OUTPUT_NAME exec)

### install the modules ###
INSTALL(TARGETS
	atomspace_cython
	exec_cython
	logger_cython
	type_constructors
	utilities_cython
	DESTINATION "${PYTHON_DEST}")

# install the legacy bindlink module
INSTALL(FILES
	"bindlink.py"
	DESTINATION "${PYTHON_DEST}")

IF (HAVE_GUILE)
	############################## scheme wrapper #####################

	CYTHON_ADD_MODULE_PYX(scheme_wrapper
		"load-file.h"
		"PyScheme.h"
		"atomspace.pxd"
		opencog_atom_types
	)

	ADD_LIBRARY(scheme_wrapper
		load-file
		PyScheme
		scheme_wrapper.cpp
	)

	TARGET_LINK_LIBRARIES(scheme_wrapper
		atomspace_cython
		atomspace
		smob
		${PYTHON_LIBRARIES}
	)

	SET_TARGET_PROPERTIES(scheme_wrapper PROPERTIES
		PREFIX ""
		OUTPUT_NAME scheme_wrapper)

	INSTALL (TARGETS
		scheme_wrapper
		DESTINATION "${PYTHON_DEST}")
ENDIF (HAVE_GUILE)

##################################################
# Tell python where to find modules.

INSTALL (FILES
	__init__.py
	DESTINATION "${PYTHON_DEST}")<|MERGE_RESOLUTION|>--- conflicted
+++ resolved
@@ -89,13 +89,10 @@
 INSTALL (FILES
 	__init__.py
 	atomspace.pxd
-<<<<<<< HEAD
 	ptrvalue.pxd
 	grounded_object_node.pxd
 	PythonGroundedObject.h
-=======
 	value_types.pxd
->>>>>>> 6f4e88ee
 	DESTINATION "include/opencog/cython/opencog"
 )
 
