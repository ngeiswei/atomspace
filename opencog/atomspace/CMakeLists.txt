#SET_DIRECTORY_PROPERTIES(PROPERTIES CLEAN_NO_CUSTOM true)

# The atom_types.h file is written to the build directory
INCLUDE_DIRECTORIES(${CMAKE_BINARY_DIR})

ADD_LIBRARY (atomspace SHARED
	AtomSpace.cc
	AtomSpaceInit.cc
	AtomTable.cc
	AttentionBank.cc
	BackingStore.cc
	FixedIntegerIndex.cc
<<<<<<< HEAD
	FloatValue.cc
	Handle.cc
=======
>>>>>>> a09b3e18
	HandleSeqIndex.cc
	# HandleSetIndex.cc
	ImportanceIndex.cc
	# IncomingIndex.cc
	LinkIndex.cc
<<<<<<< HEAD
	LinkValue.cc
	Node.cc
=======
>>>>>>> a09b3e18
	NodeIndex.cc
	TLB.cc
	TypeIndex.cc
)

# Without this, parallel make will race and crap up the generated files.
ADD_DEPENDENCIES(atomspace opencog_atom_types)

TARGET_LINK_LIBRARIES(atomspace
	atombase
	truthvalue  
	lambda
	${COGUTIL_LIBRARY}
	${Boost_THREAD_LIBRARY}
)

INSTALL (TARGETS atomspace
	DESTINATION "lib${LIB_DIR_SUFFIX}/opencog"
)

INSTALL (FILES
	AtomSpace.h
	AtomTable.h
	AttentionBank.h
	BackingStore.h
	FixedIntegerIndex.h
<<<<<<< HEAD
	FloatValue.h
	Handle.h
=======
>>>>>>> a09b3e18
	HandleSeqIndex.h
	ImportanceIndex.h
	LinkIndex.h
	LinkValue.h
	NameIndex.h
	NodeIndex.h
	ProtoAtom.h
	StringIndex.h
	TypeIndex.h
	TLB.h
	version.h
	DESTINATION "include/opencog/atomspace"
)<|MERGE_RESOLUTION|>--- conflicted
+++ resolved
@@ -10,21 +10,11 @@
 	AttentionBank.cc
 	BackingStore.cc
 	FixedIntegerIndex.cc
-<<<<<<< HEAD
-	FloatValue.cc
-	Handle.cc
-=======
->>>>>>> a09b3e18
 	HandleSeqIndex.cc
 	# HandleSetIndex.cc
 	ImportanceIndex.cc
 	# IncomingIndex.cc
 	LinkIndex.cc
-<<<<<<< HEAD
-	LinkValue.cc
-	Node.cc
-=======
->>>>>>> a09b3e18
 	NodeIndex.cc
 	TLB.cc
 	TypeIndex.cc
@@ -51,11 +41,6 @@
 	AttentionBank.h
 	BackingStore.h
 	FixedIntegerIndex.h
-<<<<<<< HEAD
-	FloatValue.h
-	Handle.h
-=======
->>>>>>> a09b3e18
 	HandleSeqIndex.h
 	ImportanceIndex.h
 	LinkIndex.h
