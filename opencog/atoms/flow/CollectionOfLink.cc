--- conflicted
+++ resolved
@@ -71,9 +71,6 @@
 	// a complicated signature. Again, I'm lazy.
 	if (not _outgoing[0]->is_type(TYPE_NODE))
 		throw InvalidParamException(TRACE_INFO,
-<<<<<<< HEAD
-			"CollectionOfLink expects one arg.");
-=======
 			"Expecting first arg to be a type, got %s",
 				to_string().c_str());
 	_out_type = TypeNodeCast(_outgoing[0])->get_kind();
@@ -84,7 +81,6 @@
 			"Expecting type to be a Link or LinkValue, got %s for %s",
 				nameserver().getTypeName(_out_type).c_str(),
 				to_string().c_str());
->>>>>>> 56955eac
 }
 
 // ---------------------------------------------------------------
