--- conflicted
+++ resolved
@@ -37,11 +37,7 @@
 
 using namespace opencog;
 
-<<<<<<< HEAD
-void Link::init(const HandleSeq&& outgoingVector)
-=======
 void Link::init()
->>>>>>> 2d0e738f
 {
     if (not nameserver().isA(_type, LINK)) {
         throw InvalidParamException(TRACE_INFO,
@@ -50,19 +46,10 @@
     }
 
     // Yes, people actually send us bad data.
-<<<<<<< HEAD
-    for (const Handle& h: outgoingVector)
-        if (nullptr == h)
-            throw InvalidParamException(TRACE_INFO,
-                "Link ctor: invalid outgoing set!");
-
-    _outgoing = std::move(outgoingVector);
-=======
     for (const Handle& h: _outgoing)
         if (nullptr == h)
             throw InvalidParamException(TRACE_INFO,
                 "Link ctor: invalid outgoing set!");
->>>>>>> 2d0e738f
 }
 
 Link::~Link()
