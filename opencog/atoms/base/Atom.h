/*
 * opencog/atoms/base/Atom.h
 *
 * Copyright (C) 2002-2007 Novamente LLC
 * All Rights Reserved
 *
 * Written by Thiago Maia <thiago@vettatech.com>
 *            Andre Senna <senna@vettalabs.com>
 *            Welter Silva <welter@vettalabs.com>
 *
 * This program is free software; you can redistribute it and/or modify
 * it under the terms of the GNU Affero General Public License v3 as
 * published by the Free Software Foundation and including the exceptions
 * at http://opencog.org/wiki/Licenses
 *
 * This program is distributed in the hope that it will be useful,
 * but WITHOUT ANY WARRANTY; without even the implied warranty of
 * MERCHANTABILITY or FITNESS FOR A PARTICULAR PURPOSE.  See the
 * GNU General Public License for more details.
 *
 * You should have received a copy of the GNU Affero General Public License
 * along with this program; if not, write to:
 * Free Software Foundation, Inc.,
 * 51 Franklin Street, Fifth Floor, Boston, MA 02110-1301 USA.
 */

#ifndef _OPENCOG_ATOM_H
#define _OPENCOG_ATOM_H

#include <memory>
#include <mutex>
#include <set>
#include <string>

#include <boost/signals2.hpp>

#include <opencog/atoms/base/Handle.h>
#include <opencog/atoms/base/ProtoAtom.h>
#include <opencog/truthvalue/AttentionValue.h>
#include <opencog/truthvalue/TruthValue.h>

class AtomUTest;

namespace opencog
{

/** \addtogroup grp_atomspace
 *  @{
 */

class AtomSpace;

//! arity of Links, represented as short integer (16 bits)
typedef unsigned short Arity;

class Link;
typedef std::shared_ptr<Link> LinkPtr;
typedef std::vector<LinkPtr> IncomingSet; // use vector; see below.
typedef std::weak_ptr<Link> WinkPtr;
typedef std::set<WinkPtr, std::owner_less<WinkPtr> > WincomingSet;
typedef boost::signals2::signal<void (AtomPtr, LinkPtr)> AtomPairSignal;

// We use a std:vector instead of std::set for IncomingSet, because
// virtually all access will be either insert, or iterate, so we get
// O(1) performance. We use std::set for WincomingSet, because we want
// both good insert and good remove performance.  Note that sometimes
// incoming sets can be huge (millions of atoms).

/**
 * Atoms are the basic implementational unit in the system that
 * represents nodes and links. In terms of inheritance, nodes and
 * links are specialization of atoms, that is, they inherit all
 * properties from atoms.
 */
class Atom
    : public ProtoAtom
{
    friend class AtomStorage;     // Needs to set _uuid
    friend class AtomTable;       // Needs to call MarkedForRemoval()
    friend class AtomSpace;       // Needs to call getAtomTable()
    friend class DeleteLink;      // Needs to call getAtomTable()
    friend class Handle;          // Needs to view _uuid
    friend class TLB;             // Needs to view _uuid
    friend class ProtocolBufferSerializer; // Needs to de/ser-ialize an Atom

private:
    //! Sets the AtomTable in which this Atom is inserted.
    void setAtomTable(AtomTable *);

    //! Returns the AtomTable in which this Atom is inserted.
    AtomTable *getAtomTable() const { return _atomTable; }

protected:
    // Byte of bitflags (each bit is a flag, see AtomSpaceDefinites.h)
    // Place this first, so that is shares a word with Type.
    char _flags;

    UUID _uuid;
    AtomTable *_atomTable;

    TruthValuePtr _truthValue;
    AttentionValuePtr _attentionValue;

    // Lock, used to serialize changes.
    // This costs 40 bytes per atom.  Tried using a single, global lock,
    // but there seemed to be too much contention for it, so instead,
    // we are using a lock-per-atom, even though this makes the atom
    // kind-of fat.
    std::mutex _mtx;

    /**
     * Constructor for this class. Protected; no user should call this
     * directly.  Only derived classes (Node, Link) can call this.
     *
     * @param The type of the atom.
     * @param Outgoing set of the atom, that is, the set of atoms this
     * atom references. It must be an empty vector if the atom is a node.
     * @param The truthValue of the atom.
     */
    Atom(Type t, TruthValuePtr tv = TruthValue::DEFAULT_TV(),
            AttentionValuePtr av = AttentionValue::DEFAULT_AV())
      : ProtoAtom(t),
        _flags(0),
        _uuid(Handle::INVALID_UUID),
        _atomTable(NULL),
        _truthValue(tv),
        _attentionValue(av)
    {}

    struct InSet
    {
        // The incoming set is not tracked by the garbage collector;
        // this is required, in order to avoid cyclic references.
        // That is, we use weak pointers here, not strong ones.
        // std::set<ptr> uses 48 bytes (per atom).  See the README file
        // in this directory for a slightly longer explanation for why
        // weak pointers are needed, and why bdgc cannot be used.
        WincomingSet _iset;
#ifdef INCOMING_SET_SIGNALS
        // Some people want to know if the incoming set has changed...
        // However, these make the atom quite fat, so this is disabled
        // just right now. If users really start clamoring, then we can
        // turn this on.
        AtomPairSignal _addAtomSignal;
        AtomPairSignal _removeAtomSignal;
#endif /* INCOMING_SET_SIGNALS */
    };
    typedef std::shared_ptr<InSet> InSetPtr;
    InSetPtr _incoming_set;
    void keep_incoming_set();
    void drop_incoming_set();

    // Insert and remove links from the incoming set.
    void insert_atom(LinkPtr);
    void remove_atom(LinkPtr);

private:
    /** Returns whether this atom is marked for removal.
     *
     * @return Whether this atom is marked for removal.
     */
    bool isMarkedForRemoval() const;

    //! Marks the atom for removal.
    void markForRemoval();

    //! Unsets removal flag.
    void unsetRemovalFlag();

    /** Change the Very-Long-Term Importance */
    void chgVLTI(int unit);

public:

    virtual ~Atom();

    //! Returns the AtomTable in which this Atom is inserted.
    AtomSpace* getAtomSpace() const;

<<<<<<< HEAD
    inline UUID getUUID() const { return _uuid; }
=======
    /** Returns the type of the atom.
     *
     * @return The type of the atom.
     */
    inline Type getType() const { return _type; }

    virtual bool isNode() const = 0;
    virtual bool isLink() const = 0;

    virtual const std::string& getName() const {
        throw RuntimeException(TRACE_INFO, "Not a node!");
    }
>>>>>>> 5ee950e5

    virtual Arity getArity() const {
        throw RuntimeException(TRACE_INFO, "Not a link!");
    }

    virtual const HandleSeq& getOutgoingSet() const {
        throw RuntimeException(TRACE_INFO, "Not a link!");
    }

    virtual Handle getOutgoingAtom(Arity) const {
        throw RuntimeException(TRACE_INFO, "Not a link!");
    }

    /** Returns the handle of the atom.
     *
     * @return The handle of the atom.
     */
    inline Handle getHandle() {
        return Handle(std::dynamic_pointer_cast<Atom>(shared_from_this()));
    }

    /** Returns the AttentionValue object of the atom.
     *
     * @return The pointer to the AttentionValue object
     * of the atom.
     */
    AttentionValuePtr getAttentionValue();

    //! Sets the AttentionValue object of the atom.
    void setAttentionValue(AttentionValuePtr);

    /// Handy-dandy convenience getters for attention values.
    AttentionValue::sti_t getSTI()
    {
        return getAttentionValue()->getSTI();
    }

    AttentionValue::lti_t getLTI()
    {
        return getAttentionValue()->getLTI();
    }

    AttentionValue::vlti_t getVLTI()
    {
        return getAttentionValue()->getVLTI();
    }

    /** Change the Short-Term Importance */
    void setSTI(AttentionValue::sti_t stiValue)
    {
        /* Make a copy */
        AttentionValuePtr old_av = getAttentionValue();
        AttentionValuePtr new_av = createAV(
            stiValue,
            old_av->getLTI(),
            old_av->getVLTI());
        setAttentionValue(new_av);
    }

    /** Change the Long-Term Importance */
    void setLTI(AttentionValue::lti_t ltiValue)
    {
        AttentionValuePtr old_av = getAttentionValue();
        AttentionValuePtr new_av = createAV(
            old_av->getSTI(),
            ltiValue,
            old_av->getVLTI());
        setAttentionValue(new_av);
    }

    /** Change the Very-Long-Term Importance */
    void setVLTI(AttentionValue::vlti_t vltiValue)
    {
        AttentionValuePtr old_av = getAttentionValue();
        AttentionValuePtr new_av = createAV(
            old_av->getSTI(),
            old_av->getLTI(),
            vltiValue);
        setAttentionValue(new_av);
    }

    /** Increase the Very-Long-Term Importance by 1 */
    void incVLTI() { chgVLTI(+1); }

    /** Decrease the Very-Long-Term Importance by 1 */
    void decVLTI() { chgVLTI(-1); }

    /** Returns the TruthValue object of the atom.
     *
     * @return The const referent to the TruthValue object of the atom.
     */
    TruthValuePtr getTruthValue();

    //! Sets the TruthValue object of the atom.
    void setTruthValue(TruthValuePtr);

    /** merge truth value into this */
    void merge(TruthValuePtr, const MergeCtrl& mc=MergeCtrl());

    /**
     * Merge truth value, return Handle for this.
     * This allows oneliners such as:
     *   Handle h = atomSpace->addNode(FOO_NODE, "foo")->tvmerge(tv);
     */
    inline Handle tvmerge(TruthValuePtr tv) {
        merge(tv);
        return getHandle();
    }

    //! Get the size of the incoming set.
    size_t getIncomingSetSize();

    //! Return the incoming set of this atom.
    //! If the AtomSpace pointer is non-null, then only those atoms
    //! that belonged to that atomspace at the time this call was made
    //! are returned. Otherwise, the entire incoming set is returned.
    //!
    //! This call is thread-safe again simultaneous deletion of atoms.
    //! That is, this call returns the incoming set as it was att the
    //! time of the call; any deletions that occur afterwards (possibly
    //! in other threads) will not be reflected in the returned set.
    IncomingSet getIncomingSet(AtomSpace* = NULL);

    //! Place incoming set into STL container of Handles.
    //! Example usage:
    //!     std::vector<Handle> hvect;
    //!     atom->getIncomingSet(back_inserter(hvect));
    //! The resulting vector hvect will contain only valid handles
    //! that were actually part of the incoming set at the time of
    //! the call to this function.
    template <typename OutputIterator> OutputIterator
    getIncomingSet(OutputIterator result)
    {
        if (NULL == _incoming_set) return result;
        std::lock_guard<std::mutex> lck(_mtx);
        // Sigh. I need to compose copy_if with transform. I could
        // do this wih boost range adaptors, but I don't feel like it.
        auto end = _incoming_set->_iset.end();
        for (auto w = _incoming_set->_iset.begin(); w != end; w++)
        {
            Handle h(w->lock());
            if (h) { *result = h; result ++; }
        }
        return result;
    }

    //! Invoke the callback on each atom in the incoming set of
    //! handle h, until one of them returns true, in which case
    //! iteration stopsm and true is returned. Otherwise the
    //! callback is called on all incomings and false is returned.
    template<class T>
    inline bool foreach_incoming(bool (T::*cb)(const Handle&), T *data)
    {
        // We make a copy of the set, so that we don't call the
        //callback with locks held.
        IncomingSet vh(getIncomingSet());

        for (const LinkPtr& lp : vh)
            if ((data->*cb)(Handle(lp))) return true;
        return false;
    }

    /**
     * Returns the set of atoms with a given target handle in their
     * outgoing set (atom type and its subclasses optionally).
     * That is, returns the incoming set of Handle h, with some optional
     * filtering.
     *
     * @param The handle that must be in the outgoing set of the atom.
     * @param The optional type of the atom.
     * @param Whether atom type subclasses should be considered.
     * @return The set of atoms of the given type with the given handle
     *         in their outgoing set.
     */
    template <typename OutputIterator> OutputIterator
    getIncomingSetByType(OutputIterator result,
                         Type type, bool subclass = false)
    {
        if (NULL == _incoming_set) return result;
        std::lock_guard<std::mutex> lck(_mtx);
        ClassServer& cs(classserver());
        // Sigh. I need to compose copy_if with transform. I could
        // do this wih boost range adaptors, but I don't feel like it.
        auto end = _incoming_set->_iset.end();
        for (auto w = _incoming_set->_iset.begin(); w != end; w++)
        {
            Handle h(w->lock());
            if (nullptr == h) continue;
            Type at(h->getType());
            if (type == at or (subclass and cs.isA(at, type))) {
                *result = h;
                result ++;
            }
        }
        return result;
    }

    /**
     * Functional version of getIncomingSetByType
     */
    IncomingSet getIncomingSetByType(Type type, bool subclass = false);

    /** Returns a string representation of the node.
     *
     * @return A string representation of the node.
     * cannot be const, because observing the TV and AV requires a lock.
     */
    virtual std::string toString(const std::string& indent) = 0;
    virtual std::string toShortString(const std::string& indent) = 0;

    // Work around gdb's incapability to build a string on the fly,
    // see http://stackoverflow.com/questions/16734783 for more
    // explanation.
    std::string toString() { return toString(""); }
    std::string toShortString() { return toShortString(""); }

    /** Returns whether two atoms are equal.
     *
     * @return true if the atoms are equal, false otherwise.
     */
    virtual bool operator==(const Atom&) const = 0;

    /** Returns whether two atoms are different.
     *
     * @return true if the atoms are different, false otherwise.
     */
    bool operator!=(const Atom& other) const
    { return not operator==(other); }

    virtual bool operator==(const ProtoAtom& other) const
    {
        if (_type != other.getType()) return false;
        return operator==(dynamic_cast<const Atom&>(other));
    }
};

static inline AtomPtr AtomCast(const ProtoAtomPtr& pa)
    { return std::dynamic_pointer_cast<Atom>(pa); }

static inline AtomPtr AtomCast(const Handle& h)
    { return AtomPtr(h); }

static inline Handle HandleCast(const ProtoAtomPtr& pa)
    { return Handle(AtomCast(pa)); }


/** @}*/
} // namespace opencog

#endif // _OPENCOG_ATOM_H<|MERGE_RESOLUTION|>--- conflicted
+++ resolved
@@ -177,14 +177,7 @@
     //! Returns the AtomTable in which this Atom is inserted.
     AtomSpace* getAtomSpace() const;
 
-<<<<<<< HEAD
     inline UUID getUUID() const { return _uuid; }
-=======
-    /** Returns the type of the atom.
-     *
-     * @return The type of the atom.
-     */
-    inline Type getType() const { return _type; }
 
     virtual bool isNode() const = 0;
     virtual bool isLink() const = 0;
@@ -192,7 +185,6 @@
     virtual const std::string& getName() const {
         throw RuntimeException(TRACE_INFO, "Not a node!");
     }
->>>>>>> 5ee950e5
 
     virtual Arity getArity() const {
         throw RuntimeException(TRACE_INFO, "Not a link!");
